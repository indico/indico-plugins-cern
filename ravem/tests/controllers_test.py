--- conflicted
+++ resolved
@@ -5,17 +5,11 @@
 # them and/or modify them under the terms of the MIT License; see
 # the LICENSE file for more details.
 
-from __future__ import unicode_literals
-
 import json
-from unittest.mock import MagicMock
+from unittest.mock import MagicMock, Mock
 
 import pytest
 from flask import request
-<<<<<<< HEAD
-=======
-from mock import MagicMock, Mock
->>>>>>> c1d85359
 from werkzeug.exceptions import NotFound
 
 from indico.core.errors import IndicoError
@@ -86,11 +80,7 @@
         with pytest.raises(IndicoError) as excinfo:
             rh._process_args()
 
-<<<<<<< HEAD
     assert str(excinfo.value) == f"Event VC Room ({id_}) is not linked to anything"
-=======
-    assert str(excinfo.value) == "Event VC Room ({0}) is not linked to anything".format(id_)
->>>>>>> c1d85359
 
 
 @pytest.mark.usefixtures('db', 'request_context')
@@ -110,11 +100,7 @@
         with pytest.raises(IndicoError) as excinfo:
             rh._process_args()
 
-<<<<<<< HEAD
     assert str(excinfo.value) == f"Event VC Room ({id_}) does not have an event"
-=======
-    assert str(excinfo.value) == "Event VC Room ({0}) does not have an event".format(id_)
->>>>>>> c1d85359
 
 
 @pytest.mark.usefixtures('db', 'request_context')
@@ -135,12 +121,7 @@
         with pytest.raises(IndicoError) as excinfo:
             rh._process_args()
 
-<<<<<<< HEAD
     assert str(excinfo.value) == f"Event VC Room ({id_}) does not have an event with the id {evcr_conf_id}"
-=======
-    assert str(excinfo.value) == "Event VC Room ({0}) does not have an event with the id {1}" \
-                                    .format(id_, evcr_conf_id)
->>>>>>> c1d85359
 
 
 @pytest.mark.usefixtures('db', 'request_context')
@@ -160,11 +141,7 @@
         with pytest.raises(IndicoError) as excinfo:
             rh._process_args()
 
-<<<<<<< HEAD
     assert str(excinfo.value) == f"Event VC Room ({id_}) is not linked to an event with a room"
-=======
-    assert str(excinfo.value) == "Event VC Room ({0}) is not linked to an event with a room".format(id_)
->>>>>>> c1d85359
 
 
 @pytest.mark.usefixtures('db', 'request_context')
@@ -184,55 +161,7 @@
         with pytest.raises(IndicoError) as excinfo:
             rh._process_args()
 
-<<<<<<< HEAD
     assert str(excinfo.value) == f"Event VC Room ({id_}) is not linked to an event with a valid room"
-
-
-@pytest.mark.usefixtures('db', 'request_context')
-@pytest.mark.parametrize('rh_class', (RHRavemRoomStatus, RHRavemConnectRoom, RHRavemDisconnectRoom))
-def test_special_name_different_from_name(mocker, rh_class):
-    id_ = 123456
-    conf_id = 1111
-    room_name = '513-B-22'
-    room_special_name = 'Personalized name'
-
-    request.view_args['event_vc_room_id'] = id_
-    request.view_args['confId'] = conf_id
-
-    mock = mocker.patch('indico_ravem.controllers.VCRoomEventAssociation.find_one')
-    mock.return_value = event_vc_room(conf_id=conf_id, rb_room_gen_name=room_name, rb_room_name=room_special_name)
-    rh = rh_class()
-
-    with RavemPlugin.instance.plugin_context():
-        rh._process_args()
-
-    assert rh.room_name != room_special_name
-    assert rh.room_name == room_name
-    assert rh.room_special_name == room_special_name
-
-
-@pytest.mark.usefixtures('db', 'request_context')
-@pytest.mark.parametrize('rh_class', (RHRavemRoomStatus, RHRavemConnectRoom, RHRavemDisconnectRoom))
-def test_default_special_name(mocker, rh_class):
-    id_ = 123456
-    conf_id = 1111
-    room_name = '513-B-22'
-
-    request.view_args['event_vc_room_id'] = id_
-    request.view_args['confId'] = conf_id
-
-    mock = mocker.patch('indico_ravem.controllers.VCRoomEventAssociation.find_one')
-    mock.return_value = event_vc_room(conf_id=conf_id, rb_room_gen_name=room_name)
-    rh = rh_class()
-
-    with RavemPlugin.instance.plugin_context():
-        rh._process_args()
-
-    assert rh.room_name == room_name
-    assert rh.room_special_name == room_name
-=======
-    assert str(excinfo.value) == "Event VC Room ({0}) is not linked to an event with a valid room".format(id_)
->>>>>>> c1d85359
 
 
 @pytest.mark.usefixtures('db', 'request_context')
@@ -264,8 +193,8 @@
 
     mock = mocker.patch('indico_ravem.controllers.VCRoomEventAssociation')
     mock.query.get.return_value = event_vc_room(vc_room=fixture.get('vc_room'), conf_id=conf_id,
-                                            rb_room_gen_name=fixture['room_name'],
-                                            rb_room_name=fixture['room_verbose_name'])
+                                                rb_room_gen_name=fixture['room_name'],
+                                                rb_room_name=fixture['room_verbose_name'])
 
     operation = mocker.patch('indico_ravem.controllers.' + operation_name)
 
@@ -302,7 +231,7 @@
 
     mock = mocker.patch('indico_ravem.controllers.VCRoomEventAssociation')
     mock.query.get.return_value = event_vc_room(vc_room='<vc_room_object(id:6789)>', conf_id=conf_id,
-                                            rb_room_gen_name='513-B-22', rb_room_name='Personalized name')
+                                                rb_room_gen_name='513-B-22', rb_room_name='Personalized name')
 
     rh = rh_class()
 
@@ -334,7 +263,7 @@
 
     mock = mocker.patch('indico_ravem.controllers.VCRoomEventAssociation')
     mock.query.get.return_value = event_vc_room(vc_room=Mock(type='zoom'), conf_id=conf_id,
-                                            rb_room_gen_name='513-B-22', rb_room_name='Personalized name')
+                                                rb_room_gen_name='513-B-22', rb_room_name='Personalized name')
 
     rh = rh_class()
 
