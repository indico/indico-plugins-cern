--- conflicted
+++ resolved
@@ -10,11 +10,7 @@
 
 setup(
     name='indico-plugin-ravem',
-<<<<<<< HEAD
     version='3.0-dev',
-=======
-    version='2.3',
->>>>>>> c1d85359
     url='https://github.com/indico/indico-plugins-cern',
     license='MIT',
     author='Indico Team',
@@ -23,13 +19,8 @@
     zip_safe=False,
     include_package_data=True,
     install_requires=[
-<<<<<<< HEAD
         'indico>=3.0.dev0',
-        'indico-plugin-vc-vidyo>=3.0.dev0',
-=======
-        'indico>=2.2.dev0',
         'indico-plugin-vc-zoom>=2.3b1,<2.4.dev0',
->>>>>>> c1d85359
     ],
     python_requires='~=3.9',
     entry_points={
